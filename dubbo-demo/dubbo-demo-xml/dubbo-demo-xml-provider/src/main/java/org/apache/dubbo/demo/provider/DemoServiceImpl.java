/*
 * Licensed to the Apache Software Foundation (ASF) under one or more
 * contributor license agreements.  See the NOTICE file distributed with
 * this work for additional information regarding copyright ownership.
 * The ASF licenses this file to You under the Apache License, Version 2.0
 * (the "License"); you may not use this file except in compliance with
 * the License.  You may obtain a copy of the License at
 *
 *     http://www.apache.org/licenses/LICENSE-2.0
 *
 * Unless required by applicable law or agreed to in writing, software
 * distributed under the License is distributed on an "AS IS" BASIS,
 * WITHOUT WARRANTIES OR CONDITIONS OF ANY KIND, either express or implied.
 * See the License for the specific language governing permissions and
 * limitations under the License.
 */
package org.apache.dubbo.demo.provider;

import org.apache.dubbo.demo.DemoService;
import org.apache.dubbo.rpc.RpcContext;

import org.slf4j.Logger;
import org.slf4j.LoggerFactory;

import java.util.concurrent.CompletableFuture;

public class DemoServiceImpl implements DemoService {
    private static final Logger logger = LoggerFactory.getLogger(DemoServiceImpl.class);

    @Override
    public String sayHello(String name) {
        logger.info("Hello " + name + ", request from consumer: " + RpcContext.getContext().getRemoteAddress());
        try {
            Thread.sleep(10000);
        } catch (InterruptedException e) {
            e.printStackTrace();
        }
        return "Hello " + name + ", response from provider: " + RpcContext.getContext().getLocalAddress();
    }

    @Override
    public CompletableFuture<String> sayHelloAsync(String name) {
<<<<<<< HEAD
        try {
            Thread.sleep(10000);
        } catch (InterruptedException e) {
            e.printStackTrace();
        }
        return CompletableFuture.completedFuture("future return value!");
    }

=======
        CompletableFuture<String> cf = CompletableFuture.supplyAsync(() -> {
            try {
                Thread.sleep(1000);
            } catch (InterruptedException e) {
                e.printStackTrace();
            }
            return "async result";
        });
        return cf;
    }
>>>>>>> 13c01efd
}
<|MERGE_RESOLUTION|>--- conflicted
+++ resolved
@@ -1,64 +1,53 @@
-/*
- * Licensed to the Apache Software Foundation (ASF) under one or more
- * contributor license agreements.  See the NOTICE file distributed with
- * this work for additional information regarding copyright ownership.
- * The ASF licenses this file to You under the Apache License, Version 2.0
- * (the "License"); you may not use this file except in compliance with
- * the License.  You may obtain a copy of the License at
- *
- *     http://www.apache.org/licenses/LICENSE-2.0
- *
- * Unless required by applicable law or agreed to in writing, software
- * distributed under the License is distributed on an "AS IS" BASIS,
- * WITHOUT WARRANTIES OR CONDITIONS OF ANY KIND, either express or implied.
- * See the License for the specific language governing permissions and
- * limitations under the License.
- */
-package org.apache.dubbo.demo.provider;
-
-import org.apache.dubbo.demo.DemoService;
-import org.apache.dubbo.rpc.RpcContext;
-
-import org.slf4j.Logger;
-import org.slf4j.LoggerFactory;
-
-import java.util.concurrent.CompletableFuture;
-
-public class DemoServiceImpl implements DemoService {
-    private static final Logger logger = LoggerFactory.getLogger(DemoServiceImpl.class);
-
-    @Override
-    public String sayHello(String name) {
-        logger.info("Hello " + name + ", request from consumer: " + RpcContext.getContext().getRemoteAddress());
-        try {
-            Thread.sleep(10000);
-        } catch (InterruptedException e) {
-            e.printStackTrace();
-        }
-        return "Hello " + name + ", response from provider: " + RpcContext.getContext().getLocalAddress();
-    }
-
-    @Override
-    public CompletableFuture<String> sayHelloAsync(String name) {
-<<<<<<< HEAD
-        try {
-            Thread.sleep(10000);
-        } catch (InterruptedException e) {
-            e.printStackTrace();
-        }
-        return CompletableFuture.completedFuture("future return value!");
-    }
-
-=======
-        CompletableFuture<String> cf = CompletableFuture.supplyAsync(() -> {
-            try {
-                Thread.sleep(1000);
-            } catch (InterruptedException e) {
-                e.printStackTrace();
-            }
-            return "async result";
-        });
-        return cf;
-    }
->>>>>>> 13c01efd
-}
+/*
+ * Licensed to the Apache Software Foundation (ASF) under one or more
+ * contributor license agreements.  See the NOTICE file distributed with
+ * this work for additional information regarding copyright ownership.
+ * The ASF licenses this file to You under the Apache License, Version 2.0
+ * (the "License"); you may not use this file except in compliance with
+ * the License.  You may obtain a copy of the License at
+ *
+ *     http://www.apache.org/licenses/LICENSE-2.0
+ *
+ * Unless required by applicable law or agreed to in writing, software
+ * distributed under the License is distributed on an "AS IS" BASIS,
+ * WITHOUT WARRANTIES OR CONDITIONS OF ANY KIND, either express or implied.
+ * See the License for the specific language governing permissions and
+ * limitations under the License.
+ */
+package org.apache.dubbo.demo.provider;
+
+import org.apache.dubbo.demo.DemoService;
+import org.apache.dubbo.rpc.RpcContext;
+
+import org.slf4j.Logger;
+import org.slf4j.LoggerFactory;
+
+import java.util.concurrent.CompletableFuture;
+
+public class DemoServiceImpl implements DemoService {
+    private static final Logger logger = LoggerFactory.getLogger(DemoServiceImpl.class);
+
+    @Override
+    public String sayHello(String name) {
+        logger.info("Hello " + name + ", request from consumer: " + RpcContext.getContext().getRemoteAddress());
+        try {
+            Thread.sleep(10000);
+        } catch (InterruptedException e) {
+            e.printStackTrace();
+        }
+        return "Hello " + name + ", response from provider: " + RpcContext.getContext().getLocalAddress();
+    }
+
+    @Override
+    public CompletableFuture<String> sayHelloAsync(String name) {
+        CompletableFuture<String> cf = CompletableFuture.supplyAsync(() -> {
+            try {
+                Thread.sleep(1000);
+            } catch (InterruptedException e) {
+                e.printStackTrace();
+            }
+            return "async result";
+        });
+        return cf;
+    }
+}