/*
 * Licensed to the Apache Software Foundation (ASF) under one or more
 * contributor license agreements.  See the NOTICE file distributed with
 * this work for additional information regarding copyright ownership.
 * The ASF licenses this file to You under the Apache License, Version 2.0
 * (the "License"); you may not use this file except in compliance with
 * the License.  You may obtain a copy of the License at
 *
 *     http://www.apache.org/licenses/LICENSE-2.0
 *
 * Unless required by applicable law or agreed to in writing, software
 * distributed under the License is distributed on an "AS IS" BASIS,
 * WITHOUT WARRANTIES OR CONDITIONS OF ANY KIND, either express or implied.
 * See the License for the specific language governing permissions and
 * limitations under the License.
 */
package org.apache.dubbo.rpc.protocol;

import org.apache.dubbo.common.URL;
import org.apache.dubbo.common.constants.CommonConstants;
import org.apache.dubbo.common.extension.ExtensionLoader;
import org.apache.dubbo.common.utils.UrlUtils;
import org.apache.dubbo.rpc.Exporter;
import org.apache.dubbo.rpc.Filter;
import org.apache.dubbo.rpc.Invocation;
import org.apache.dubbo.rpc.Invoker;
import org.apache.dubbo.rpc.ListenableFilter;
import org.apache.dubbo.rpc.Protocol;
import org.apache.dubbo.rpc.ProtocolServer;
import org.apache.dubbo.rpc.Result;
import org.apache.dubbo.rpc.RpcException;

import java.util.List;

import static org.apache.dubbo.rpc.Constants.REFERENCE_FILTER_KEY;
import static org.apache.dubbo.rpc.Constants.SERVICE_FILTER_KEY;

/**
 * ListenerProtocol
 */
public class ProtocolFilterWrapper implements Protocol {

    private final Protocol protocol;

    public ProtocolFilterWrapper(Protocol protocol) {
        if (protocol == null) {
            throw new IllegalArgumentException("protocol == null");
        }
        this.protocol = protocol;
    }

    private static <T> Invoker<T> buildInvokerChain(final Invoker<T> invoker, String key, String group) {
        Invoker<T> last = invoker;
        List<Filter> filters = ExtensionLoader.getExtensionLoader(Filter.class).getActivateExtension(invoker.getUrl(), key, group);

        if (!filters.isEmpty()) {
            for (int i = filters.size() - 1; i >= 0; i--) {
                final Filter filter = filters.get(i);
                final Invoker<T> next = last;
                last = new Invoker<T>() {

                    @Override
                    public Class<T> getInterface() {
                        return invoker.getInterface();
                    }

                    @Override
                    public URL getUrl() {
                        return invoker.getUrl();
                    }

                    @Override
                    public boolean isAvailable() {
                        return invoker.isAvailable();
                    }

                    @Override
                    public Result invoke(Invocation invocation) throws RpcException {
                        Result asyncResult;
                        try {
                            asyncResult = filter.invoke(next, invocation);
                        } catch (Exception e) {
                            if (filter instanceof ListenableFilter) {// Deprecated!
                                Filter.Listener listener = ((ListenableFilter) filter).listener();
                                if (listener != null) {
                                    listener.onError(e, invoker, invocation);
                                }
                            } else if (filter instanceof Filter.Listener) {
                                Filter.Listener listener = (Filter.Listener) filter;
                                listener.onError(e, invoker, invocation);
                            }
                            throw e;
                        }
                        return asyncResult.whenCompleteWithContext((r, t) -> {
                            if (filter instanceof ListenableFilter) {// Deprecated!
                                Filter.Listener listener = ((ListenableFilter) filter).listener();
                                if (listener != null) {
                                    if (t == null) {
                                        listener.onMessage(r, invoker, invocation);
                                    } else {
                                        listener.onError(t, invoker, invocation);
                                    }
                                }
                            } else if (filter instanceof Filter.Listener) {
                                Filter.Listener listener = (Filter.Listener) filter;
                                if (t == null) {
                                    listener.onMessage(r, invoker, invocation);
                                } else {
                                    listener.onError(t, invoker, invocation);
                                }
                            } else {
                                filter.onResponse(r, invoker, invocation);
                            }
                        });
                    }

                    @Override
                    public void destroy() {
                        invoker.destroy();
                    }

                    @Override
                    public String toString() {
                        return invoker.toString();
                    }
                };
            }
        }

        return last;
    }

    @Override
    public int getDefaultPort() {
        return protocol.getDefaultPort();
    }

    @Override
    public <T> Exporter<T> export(Invoker<T> invoker) throws RpcException {
        if (UrlUtils.isRegistry(invoker.getUrl())) {
            return protocol.export(invoker);
        }
        return protocol.export(buildInvokerChain(invoker, SERVICE_FILTER_KEY, CommonConstants.PROVIDER));
    }

    @Override
    public <T> Invoker<T> refer(Class<T> type, URL url) throws RpcException {
        if (UrlUtils.isRegistry(url)) {
            return protocol.refer(type, url);
        }
        return buildInvokerChain(protocol.refer(type, url), REFERENCE_FILTER_KEY, CommonConstants.CONSUMER);
    }

    @Override
    public void destroy() {
        protocol.destroy();
    }

<<<<<<< HEAD
=======
    @Override
    public List<ProtocolServer> getServers() {
        return protocol.getServers();
    }

    /**
     * Register callback for each filter may be better, just like {@link java.util.concurrent.CompletionStage}, each callback
     * registration generates a new CompletionStage whose status is determined by the original CompletionStage.
     *
     * If bridging status between filters is proved to not has significant performance drop, consider revert to the following commit:
     * https://github.com/apache/dubbo/pull/4127
     */
    static class CallbackRegistrationInvoker<T> implements Invoker<T> {

        private final Invoker<T> filterInvoker;
        private final List<Filter> filters;

        public CallbackRegistrationInvoker(Invoker<T> filterInvoker, List<Filter> filters) {
            this.filterInvoker = filterInvoker;
            this.filters = filters;
        }

        @Override
        public Result invoke(Invocation invocation) throws RpcException {
            Result asyncResult = filterInvoker.invoke(invocation);

            asyncResult = asyncResult.whenCompleteWithContext((r, t) -> {
                for (int i = filters.size() - 1; i >= 0; i--) {
                    Filter filter = filters.get(i);
                    // onResponse callback
                    if (filter instanceof ListenableFilter) {
                        Filter.Listener listener = ((ListenableFilter) filter).listener();
                        if (listener != null) {
                            if (t == null) {
                                listener.onResponse(r, filterInvoker, invocation);
                            } else {
                                listener.onError(t, filterInvoker, invocation);
                            }
                        }
                    } else {
                        filter.onResponse(r, filterInvoker, invocation);
                    }
                }
            });
            return asyncResult;
        }

        @Override
        public Class<T> getInterface() {
            return filterInvoker.getInterface();
        }

        @Override
        public URL getUrl() {
            return filterInvoker.getUrl();
        }

        @Override
        public boolean isAvailable() {
            return filterInvoker.isAvailable();
        }

        @Override
        public void destroy() {
            filterInvoker.destroy();
        }
    }
>>>>>>> e5ca42bc
}
<|MERGE_RESOLUTION|>--- conflicted
+++ resolved
@@ -1,229 +1,164 @@
-/*
- * Licensed to the Apache Software Foundation (ASF) under one or more
- * contributor license agreements.  See the NOTICE file distributed with
- * this work for additional information regarding copyright ownership.
- * The ASF licenses this file to You under the Apache License, Version 2.0
- * (the "License"); you may not use this file except in compliance with
- * the License.  You may obtain a copy of the License at
- *
- *     http://www.apache.org/licenses/LICENSE-2.0
- *
- * Unless required by applicable law or agreed to in writing, software
- * distributed under the License is distributed on an "AS IS" BASIS,
- * WITHOUT WARRANTIES OR CONDITIONS OF ANY KIND, either express or implied.
- * See the License for the specific language governing permissions and
- * limitations under the License.
- */
-package org.apache.dubbo.rpc.protocol;
-
-import org.apache.dubbo.common.URL;
-import org.apache.dubbo.common.constants.CommonConstants;
-import org.apache.dubbo.common.extension.ExtensionLoader;
-import org.apache.dubbo.common.utils.UrlUtils;
-import org.apache.dubbo.rpc.Exporter;
-import org.apache.dubbo.rpc.Filter;
-import org.apache.dubbo.rpc.Invocation;
-import org.apache.dubbo.rpc.Invoker;
-import org.apache.dubbo.rpc.ListenableFilter;
-import org.apache.dubbo.rpc.Protocol;
-import org.apache.dubbo.rpc.ProtocolServer;
-import org.apache.dubbo.rpc.Result;
-import org.apache.dubbo.rpc.RpcException;
-
-import java.util.List;
-
-import static org.apache.dubbo.rpc.Constants.REFERENCE_FILTER_KEY;
-import static org.apache.dubbo.rpc.Constants.SERVICE_FILTER_KEY;
-
-/**
- * ListenerProtocol
- */
-public class ProtocolFilterWrapper implements Protocol {
-
-    private final Protocol protocol;
-
-    public ProtocolFilterWrapper(Protocol protocol) {
-        if (protocol == null) {
-            throw new IllegalArgumentException("protocol == null");
-        }
-        this.protocol = protocol;
-    }
-
-    private static <T> Invoker<T> buildInvokerChain(final Invoker<T> invoker, String key, String group) {
-        Invoker<T> last = invoker;
-        List<Filter> filters = ExtensionLoader.getExtensionLoader(Filter.class).getActivateExtension(invoker.getUrl(), key, group);
-
-        if (!filters.isEmpty()) {
-            for (int i = filters.size() - 1; i >= 0; i--) {
-                final Filter filter = filters.get(i);
-                final Invoker<T> next = last;
-                last = new Invoker<T>() {
-
-                    @Override
-                    public Class<T> getInterface() {
-                        return invoker.getInterface();
-                    }
-
-                    @Override
-                    public URL getUrl() {
-                        return invoker.getUrl();
-                    }
-
-                    @Override
-                    public boolean isAvailable() {
-                        return invoker.isAvailable();
-                    }
-
-                    @Override
-                    public Result invoke(Invocation invocation) throws RpcException {
-                        Result asyncResult;
-                        try {
-                            asyncResult = filter.invoke(next, invocation);
-                        } catch (Exception e) {
-                            if (filter instanceof ListenableFilter) {// Deprecated!
-                                Filter.Listener listener = ((ListenableFilter) filter).listener();
-                                if (listener != null) {
-                                    listener.onError(e, invoker, invocation);
-                                }
-                            } else if (filter instanceof Filter.Listener) {
-                                Filter.Listener listener = (Filter.Listener) filter;
-                                listener.onError(e, invoker, invocation);
-                            }
-                            throw e;
-                        }
-                        return asyncResult.whenCompleteWithContext((r, t) -> {
-                            if (filter instanceof ListenableFilter) {// Deprecated!
-                                Filter.Listener listener = ((ListenableFilter) filter).listener();
-                                if (listener != null) {
-                                    if (t == null) {
-                                        listener.onMessage(r, invoker, invocation);
-                                    } else {
-                                        listener.onError(t, invoker, invocation);
-                                    }
-                                }
-                            } else if (filter instanceof Filter.Listener) {
-                                Filter.Listener listener = (Filter.Listener) filter;
-                                if (t == null) {
-                                    listener.onMessage(r, invoker, invocation);
-                                } else {
-                                    listener.onError(t, invoker, invocation);
-                                }
-                            } else {
-                                filter.onResponse(r, invoker, invocation);
-                            }
-                        });
-                    }
-
-                    @Override
-                    public void destroy() {
-                        invoker.destroy();
-                    }
-
-                    @Override
-                    public String toString() {
-                        return invoker.toString();
-                    }
-                };
-            }
-        }
-
-        return last;
-    }
-
-    @Override
-    public int getDefaultPort() {
-        return protocol.getDefaultPort();
-    }
-
-    @Override
-    public <T> Exporter<T> export(Invoker<T> invoker) throws RpcException {
-        if (UrlUtils.isRegistry(invoker.getUrl())) {
-            return protocol.export(invoker);
-        }
-        return protocol.export(buildInvokerChain(invoker, SERVICE_FILTER_KEY, CommonConstants.PROVIDER));
-    }
-
-    @Override
-    public <T> Invoker<T> refer(Class<T> type, URL url) throws RpcException {
-        if (UrlUtils.isRegistry(url)) {
-            return protocol.refer(type, url);
-        }
-        return buildInvokerChain(protocol.refer(type, url), REFERENCE_FILTER_KEY, CommonConstants.CONSUMER);
-    }
-
-    @Override
-    public void destroy() {
-        protocol.destroy();
-    }
-
-<<<<<<< HEAD
-=======
-    @Override
-    public List<ProtocolServer> getServers() {
-        return protocol.getServers();
-    }
-
-    /**
-     * Register callback for each filter may be better, just like {@link java.util.concurrent.CompletionStage}, each callback
-     * registration generates a new CompletionStage whose status is determined by the original CompletionStage.
-     *
-     * If bridging status between filters is proved to not has significant performance drop, consider revert to the following commit:
-     * https://github.com/apache/dubbo/pull/4127
-     */
-    static class CallbackRegistrationInvoker<T> implements Invoker<T> {
-
-        private final Invoker<T> filterInvoker;
-        private final List<Filter> filters;
-
-        public CallbackRegistrationInvoker(Invoker<T> filterInvoker, List<Filter> filters) {
-            this.filterInvoker = filterInvoker;
-            this.filters = filters;
-        }
-
-        @Override
-        public Result invoke(Invocation invocation) throws RpcException {
-            Result asyncResult = filterInvoker.invoke(invocation);
-
-            asyncResult = asyncResult.whenCompleteWithContext((r, t) -> {
-                for (int i = filters.size() - 1; i >= 0; i--) {
-                    Filter filter = filters.get(i);
-                    // onResponse callback
-                    if (filter instanceof ListenableFilter) {
-                        Filter.Listener listener = ((ListenableFilter) filter).listener();
-                        if (listener != null) {
-                            if (t == null) {
-                                listener.onResponse(r, filterInvoker, invocation);
-                            } else {
-                                listener.onError(t, filterInvoker, invocation);
-                            }
-                        }
-                    } else {
-                        filter.onResponse(r, filterInvoker, invocation);
-                    }
-                }
-            });
-            return asyncResult;
-        }
-
-        @Override
-        public Class<T> getInterface() {
-            return filterInvoker.getInterface();
-        }
-
-        @Override
-        public URL getUrl() {
-            return filterInvoker.getUrl();
-        }
-
-        @Override
-        public boolean isAvailable() {
-            return filterInvoker.isAvailable();
-        }
-
-        @Override
-        public void destroy() {
-            filterInvoker.destroy();
-        }
-    }
->>>>>>> e5ca42bc
-}
+/*
+ * Licensed to the Apache Software Foundation (ASF) under one or more
+ * contributor license agreements.  See the NOTICE file distributed with
+ * this work for additional information regarding copyright ownership.
+ * The ASF licenses this file to You under the Apache License, Version 2.0
+ * (the "License"); you may not use this file except in compliance with
+ * the License.  You may obtain a copy of the License at
+ *
+ *     http://www.apache.org/licenses/LICENSE-2.0
+ *
+ * Unless required by applicable law or agreed to in writing, software
+ * distributed under the License is distributed on an "AS IS" BASIS,
+ * WITHOUT WARRANTIES OR CONDITIONS OF ANY KIND, either express or implied.
+ * See the License for the specific language governing permissions and
+ * limitations under the License.
+ */
+package org.apache.dubbo.rpc.protocol;
+
+import org.apache.dubbo.common.URL;
+import org.apache.dubbo.common.constants.CommonConstants;
+import org.apache.dubbo.common.extension.ExtensionLoader;
+import org.apache.dubbo.common.utils.UrlUtils;
+import org.apache.dubbo.rpc.Exporter;
+import org.apache.dubbo.rpc.Filter;
+import org.apache.dubbo.rpc.Invocation;
+import org.apache.dubbo.rpc.Invoker;
+import org.apache.dubbo.rpc.ListenableFilter;
+import org.apache.dubbo.rpc.Protocol;
+import org.apache.dubbo.rpc.ProtocolServer;
+import org.apache.dubbo.rpc.Result;
+import org.apache.dubbo.rpc.RpcException;
+
+import java.util.List;
+
+import static org.apache.dubbo.rpc.Constants.REFERENCE_FILTER_KEY;
+import static org.apache.dubbo.rpc.Constants.SERVICE_FILTER_KEY;
+
+/**
+ * ListenerProtocol
+ */
+public class ProtocolFilterWrapper implements Protocol {
+
+    private final Protocol protocol;
+
+    public ProtocolFilterWrapper(Protocol protocol) {
+        if (protocol == null) {
+            throw new IllegalArgumentException("protocol == null");
+        }
+        this.protocol = protocol;
+    }
+
+    private static <T> Invoker<T> buildInvokerChain(final Invoker<T> invoker, String key, String group) {
+        Invoker<T> last = invoker;
+        List<Filter> filters = ExtensionLoader.getExtensionLoader(Filter.class).getActivateExtension(invoker.getUrl(), key, group);
+
+        if (!filters.isEmpty()) {
+            for (int i = filters.size() - 1; i >= 0; i--) {
+                final Filter filter = filters.get(i);
+                final Invoker<T> next = last;
+                last = new Invoker<T>() {
+
+                    @Override
+                    public Class<T> getInterface() {
+                        return invoker.getInterface();
+                    }
+
+                    @Override
+                    public URL getUrl() {
+                        return invoker.getUrl();
+                    }
+
+                    @Override
+                    public boolean isAvailable() {
+                        return invoker.isAvailable();
+                    }
+
+                    @Override
+                    public Result invoke(Invocation invocation) throws RpcException {
+                        Result asyncResult;
+                        try {
+                            asyncResult = filter.invoke(next, invocation);
+                        } catch (Exception e) {
+                            if (filter instanceof ListenableFilter) {// Deprecated!
+                                Filter.Listener listener = ((ListenableFilter) filter).listener();
+                                if (listener != null) {
+                                    listener.onError(e, invoker, invocation);
+                                }
+                            } else if (filter instanceof Filter.Listener) {
+                                Filter.Listener listener = (Filter.Listener) filter;
+                                listener.onError(e, invoker, invocation);
+                            }
+                            throw e;
+                        }
+                        return asyncResult.whenCompleteWithContext((r, t) -> {
+                            if (filter instanceof ListenableFilter) {// Deprecated!
+                                Filter.Listener listener = ((ListenableFilter) filter).listener();
+                                if (listener != null) {
+                                    if (t == null) {
+                                        listener.onMessage(r, invoker, invocation);
+                                    } else {
+                                        listener.onError(t, invoker, invocation);
+                                    }
+                                }
+                            } else if (filter instanceof Filter.Listener) {
+                                Filter.Listener listener = (Filter.Listener) filter;
+                                if (t == null) {
+                                    listener.onMessage(r, invoker, invocation);
+                                } else {
+                                    listener.onError(t, invoker, invocation);
+                                }
+                            } else {
+                                filter.onResponse(r, invoker, invocation);
+                            }
+                        });
+                    }
+
+                    @Override
+                    public void destroy() {
+                        invoker.destroy();
+                    }
+
+                    @Override
+                    public String toString() {
+                        return invoker.toString();
+                    }
+                };
+            }
+        }
+
+        return last;
+    }
+
+    @Override
+    public int getDefaultPort() {
+        return protocol.getDefaultPort();
+    }
+
+    @Override
+    public <T> Exporter<T> export(Invoker<T> invoker) throws RpcException {
+        if (UrlUtils.isRegistry(invoker.getUrl())) {
+            return protocol.export(invoker);
+        }
+        return protocol.export(buildInvokerChain(invoker, SERVICE_FILTER_KEY, CommonConstants.PROVIDER));
+    }
+
+    @Override
+    public <T> Invoker<T> refer(Class<T> type, URL url) throws RpcException {
+        if (UrlUtils.isRegistry(url)) {
+            return protocol.refer(type, url);
+        }
+        return buildInvokerChain(protocol.refer(type, url), REFERENCE_FILTER_KEY, CommonConstants.CONSUMER);
+    }
+
+    @Override
+    public void destroy() {
+        protocol.destroy();
+    }
+
+    @Override
+    public List<ProtocolServer> getServers() {
+        return protocol.getServers();
+    }
+
+}